--- conflicted
+++ resolved
@@ -142,23 +142,13 @@
         In EMA the smoothing factor is a constant value F=2/(period+1);
         in Vidya the smoothing factor is variable and depends on bar-to-bar price movements."""
 
-<<<<<<< HEAD
-        raise NotImplementedError  
-=======
         raise NotImplementedError
 
->>>>>>> 2e42cb6c
 
     @classmethod
     def ER(cls, ohlc, period=10):
         """The Kaufman Efficiency indicator is an oscillator indicator that oscillates between +100 and -100, where zero is the center point.
          +100 is upward forex trending market and -100 is downwards trending markets."""
-<<<<<<< HEAD
-
-        change = ohlc["close"].diff(period).abs()
-        volatility = ohlc["close"].diff().abs().rolling(window=period).sum()
-=======
->>>>>>> 2e42cb6c
 
         change = ohlc['close'].diff(period).abs()
         volatility = ohlc['close'].diff().abs().rolling(window=period).sum()
@@ -563,15 +553,9 @@
          This method returns other variations and derivatives of BBANDS as well.
 
          Bandwidth tells how wide the Bollinger Bands are on a normalized basis.
-<<<<<<< HEAD
-         """ 
-         
-        std = ohlc["close"].rolling(window=period).std()
-=======
          """
 
         std = ohlc['close'].std()
->>>>>>> 2e42cb6c
 
         if not isinstance(MA, pd.core.series.Series):
             middle_band = pd.Series(cls.SMA(ohlc, period), name='middle_bband')
@@ -709,15 +693,10 @@
         """Stochastic oscillator %D
         STOCH%D is a 3 period simple moving average of %K.
         """
-<<<<<<< HEAD
-        
-        return pd.Series(cls.STOCH(ohlc).rolling(center=False, window=period, min_periods=period-1).mean(), name="STOCH %D")
-=======
 
         return pd.Series(cls.STOCHK(ohlc).rolling(center=False, window=period, min_periods=period - 1).mean(),
                          name='STOCH %D')
 
->>>>>>> 2e42cb6c
 
     @classmethod
     def STOCHRSI(cls, ohlc, rsi_period=14, stoch_period=14):
@@ -1166,7 +1145,6 @@
 
     @classmethod
     def TMF(cls, ohlcv, period=21):
-<<<<<<< HEAD
         """Indicator by Colin Twiggs which improves upon CMF.
         source: https://user42.tuxfamily.org/chart/manual/Twiggs-Money-Flow.html"""
 
@@ -1178,15 +1156,6 @@
 
         # TMF Signal Line = EMA(TMF)
         # return TMF
-=======
-        """
-        Indicator by Colin Twiggs which improves upon CMF
-        """
-        # truhigh = max( ohlc['high'], ohlc['close'].shift(-1))
-        # trulow = max ( ohlc['low'] - ohlc['close'].shift(-1))
-
-        # TMF = EMA(vol) * (2 * (close - trulow / truhigh - trulow) - 1) / EMA(vol)
->>>>>>> 2e42cb6c
         raise NotImplementedError
 
 
@@ -1274,29 +1243,6 @@
         return pd.concat([upper_band, lower_band], axis=1)
 
     @classmethod
-<<<<<<< HEAD
-    def SZO(cls, ohlc, short_period=14, long_period=30, MA=None):
-        '''
-        The Sentiment Zone Oscillator (SZO) was authored by Walid Khalil in the Stocks and Commodities Magazine, May 2012.
-        '''
-
-        if not isinstance(MA, pd.Series):
-            MA = cls.TEMA(ohlc, period)
-
-        change = [0]
-        
-        for row, _row in zip(ohlc.itertuples(), ohlc.shift(-1).itertuples()):
-            if row.close > _row.close:
-                change.append(1)
-            if row.close < _row.close:
-                change.append(-1)
-            if row.close == _row.close:
-                change.append(-1)
-
-        ohlc['r'] = change
-
-        sp = ma(method, index, period, R);
-=======
     def VR(cls, ohlc, periods=14):
         """
         Vector Size Indicator
@@ -1316,7 +1262,5 @@
         return vr
 
 
-
 if __name__ == '__main__':
-    print([k for k in TA.__dict__.keys() if k[0] not in '_'])
->>>>>>> 2e42cb6c
+    print([k for k in TA.__dict__.keys() if k[0] not in '_'])